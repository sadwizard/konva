module.exports = function(grunt) {
  var sourceFiles = [
    // core / anim + tween + dd
    'src/Global.js', 
    'src/Util.js', 
    'src/Canvas.js',
    'src/Context.js',
    'src/Factory.js',
    'src/Node.js', 
    'src/Animation.js', 
    'src/Tween.js', 
    'src/DragAndDrop.js', 
    'src/Container.js', 
    'src/Shape.js', 
    'src/Stage.js', 
    'src/Layer.js', 
    'src/Group.js',

    // shapes
    'src/shapes/Rect.js', 
    'src/shapes/Circle.js', 
    'src/shapes/Ellipse.js',
    'src/shapes/Wedge.js', 
    'src/shapes/Image.js', 
    'src/shapes/Text.js', 
    'src/shapes/Line.js', 
    'src/shapes/Sprite.js',

    // plugins
    'src/plugins/Path.js', 
    'src/plugins/TextPath.js', 
    'src/plugins/RegularPolygon.js', 
    'src/plugins/Star.js', 
    'src/plugins/Label.js',

    // filters
    'src/filters/FilterWrapper.js', 
    'src/filters/Grayscale.js', 
    'src/filters/Brighten.js', 
    'src/filters/Invert.js', 
    'src/filters/Blur.js', 
    'src/filters/Mask.js',
    'src/filters/ColorPack.js',
    'src/filters/ConvolvePack.js',
<<<<<<< HEAD
    'src/filters/ColorStretch.js',
    'src/filters/Flip.js',
    'src/filters/Levels.js',
    'src/filters/Mirror.js',
    'src/filters/Noise.js',
    'src/filters/Pixelate.js',
    'src/filters/Polar.js',
    'src/filters/Threshold.js'

=======
    'src/filters/Sepia.js'
>>>>>>> 14570f7b
  ];

  // Project configuration.
  var config = {
    pkg: grunt.file.readJSON('package.json'),
    concat: {
      options: {
        separator: ';'
      },
      dev: {
        src: sourceFiles,
        dest: 'dist/kinetic-dev.js'
      },
      beta: {
        src: sourceFiles,
        dest: 'dist/kinetic-v<%= pkg.version %>-beta.js'
      },
      prod: {
        src: sourceFiles,
        dest: 'dist/kinetic-v<%= pkg.version %>.js'
      }
    },
    replace: {
      dev: {
        options: {
          variables: {
            version: 'dev',
            date: '<%= grunt.template.today("yyyy-mm-dd") %>',
            nodeParams: '<%= grunt.file.read("doc-includes/NodeParams.txt") %>',
            containerParams: '<%= grunt.file.read("doc-includes/ContainerParams.txt") %>',
            shapeParams: '<%= grunt.file.read("doc-includes/ShapeParams.txt") %>'
          },
          prefix: '@@'
        },

        files: [{
          src: ['dist/kinetic-dev.js'], 
          dest: 'dist/kinetic-dev.js'
        }]
      },
      beta: {
        options: {
          variables: {
            version: '<%= pkg.version %>-beta',
            date: '<%= grunt.template.today("yyyy-mm-dd") %>',
            nodeParams: '<%= grunt.file.read("doc-includes/NodeParams.txt") %>',
            containerParams: '<%= grunt.file.read("doc-includes/ContainerParams.txt") %>',
            shapeParams: '<%= grunt.file.read("doc-includes/ShapeParams.txt") %>'
          },
          prefix: '@@'
        },

        files: [{
          src: ['dist/kinetic-v<%= pkg.version %>-beta.js'], 
          dest: 'dist/kinetic-v<%= pkg.version %>-beta.js'
        }]
      },
      prod1: {
        options: {
          variables: {
            version: '<%= pkg.version %>',
            date: '<%= grunt.template.today("yyyy-mm-dd") %>',
            nodeParams: '<%= grunt.file.read("doc-includes/NodeParams.txt") %>',
            containerParams: '<%= grunt.file.read("doc-includes/ContainerParams.txt") %>',
            shapeParams: '<%= grunt.file.read("doc-includes/ShapeParams.txt") %>'
          },
          prefix: '@@'
        },

        files: [{
          src: ['dist/kinetic-v<%= pkg.version %>.js'], 
          dest: 'dist/kinetic-v<%= pkg.version %>.js'
        }]
      },
      prod2: {
        options: {
          variables: {
            version: '<%= pkg.version %>',
          },
          prefix: '@@'
        },
        files: [{
          src: ['dist/kinetic-Global-v<%= pkg.version %>.min.js'], 
          dest: 'dist/kinetic-Global-v<%= pkg.version %>.min.js'
        }]
      },
      prod3: {
        options: {
          variables: {
            version: '<%= pkg.version %>',
          },
          prefix: '@@'
        },
        files: [{
          src: ['dist/kinetic-v<%= pkg.version %>.min.js'], 
          dest: 'dist/kinetic-v<%= pkg.version %>.min.js'
        }]
      }
    },
    uglify: {
      options: {
        banner: '/*! <%= pkg.name %> v<%= pkg.version %> <%= grunt.template.today("yyyy-mm-dd") %> http://www.kineticjs.com by Eric Rowell @ericdrowell - MIT License https://github.com/ericdrowell/KineticJS/wiki/License*/\n'
      },
      build: {
        files: {
          'dist/kinetic-v<%= pkg.version %>.min.js': 'dist/kinetic-v<%= pkg.version %>.js'
        }
      }
    },
    clean: {
      build: ['dist/*']
    },
    jshint: {
      options: {
        laxbreak: true
      },
      all: ['src/**/*.js']
    }
  };

  
  for (var n=0; n<sourceFiles.length; n++) {
    var inputFile = sourceFiles[n];
    var className = (inputFile.match(/[-_\w]+[.][\w]+$/i)[0]).replace('.js', '');
    var outputFile = 'dist/kinetic-' + className + '-v<%= pkg.version %>.min.js';

    config.uglify.build.files[outputFile] = [inputFile];
  }
  
  grunt.initConfig(config);

  // Load plugins
  grunt.loadNpmTasks('grunt-contrib-concat');
  grunt.loadNpmTasks('grunt-replace');
  grunt.loadNpmTasks('grunt-contrib-uglify');
  grunt.loadNpmTasks('grunt-contrib-clean');
  grunt.loadNpmTasks('grunt-contrib-jshint');

  // Tasks
  grunt.registerTask('dev', ['clean', 'concat:dev', 'replace:dev']);
  grunt.registerTask('beta', ['clean', 'concat:beta', 'replace:beta']);
  grunt.registerTask('full', ['clean', 'concat:prod', 'uglify', 'replace:prod1', 'replace:prod2', 'replace:prod3']);
  grunt.registerTask('hint', ['clean', 'concat:dev', 'replace:dev', 'jshint']);
};<|MERGE_RESOLUTION|>--- conflicted
+++ resolved
@@ -42,7 +42,6 @@
     'src/filters/Mask.js',
     'src/filters/ColorPack.js',
     'src/filters/ConvolvePack.js',
-<<<<<<< HEAD
     'src/filters/ColorStretch.js',
     'src/filters/Flip.js',
     'src/filters/Levels.js',
@@ -50,11 +49,8 @@
     'src/filters/Noise.js',
     'src/filters/Pixelate.js',
     'src/filters/Polar.js',
-    'src/filters/Threshold.js'
-
-=======
+    'src/filters/Threshold.js',
     'src/filters/Sepia.js'
->>>>>>> 14570f7b
   ];
 
   // Project configuration.
