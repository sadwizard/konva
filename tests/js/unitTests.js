--- conflicted
+++ resolved
@@ -236,15 +236,9 @@
         layer.add(group);
         group.add(circle);
         layer.draw();
-<<<<<<< HEAD
 
         var expectedJson = '{"attrs":{"width":578,"height":200,"visible":true,"listening":true,"alpha":1,"x":0,"y":0,"scale":{"x":1,"y":1},"rotation":0,"offset":{"x":0,"y":0},"dragConstraint":"none","dragBounds":{},"draggable":false,"dragThrottle":80},"nodeType":"Stage","children":[{"attrs":{"clearBeforeDraw":true,"visible":true,"listening":true,"alpha":1,"x":0,"y":0,"scale":{"x":1,"y":1},"rotation":0,"offset":{"x":0,"y":0},"dragConstraint":"none","dragBounds":{},"draggable":false,"dragThrottle":80},"nodeType":"Layer","children":[{"attrs":{"visible":true,"listening":true,"alpha":1,"x":0,"y":0,"scale":{"x":1,"y":1},"rotation":0,"offset":{"x":0,"y":0},"dragConstraint":"none","dragBounds":{},"draggable":false,"dragThrottle":80},"nodeType":"Group","children":[{"attrs":{"radius":{"x":70,"y":70},"detectionType":"path","visible":true,"listening":true,"name":"myCircle","alpha":1,"x":289,"y":100,"scale":{"x":1,"y":1},"rotation":0,"offset":{"x":0,"y":0},"dragConstraint":"none","dragBounds":{},"draggable":true,"dragThrottle":80,"fill":"green","stroke":"black","strokeWidth":4},"nodeType":"Shape","shapeType":"Ellipse"}]}]}]}';
 
-=======
-        
-        var expectedJson = '{"attrs":{"width":578,"height":200,"throttle":80,"visible":true,"listening":true,"alpha":1,"x":0,"y":0,"scale":{"x":1,"y":1},"rotation":0,"offset":{"x":0,"y":0},"dragConstraint":"none","dragBounds":{},"draggable":false},"nodeType":"Stage","children":[{"attrs":{"throttle":80,"clearBeforeDraw":true,"visible":true,"listening":true,"alpha":1,"x":0,"y":0,"scale":{"x":1,"y":1},"rotation":0,"offset":{"x":0,"y":0},"dragConstraint":"none","dragBounds":{},"draggable":false},"nodeType":"Layer","children":[{"attrs":{"visible":true,"listening":true,"alpha":1,"x":0,"y":0,"scale":{"x":1,"y":1},"rotation":0,"offset":{"x":0,"y":0},"dragConstraint":"none","dragBounds":{},"draggable":false},"nodeType":"Group","children":[{"attrs":{"radius":{"x":70,"y":70},"detectionType":"path","visible":true,"listening":true,"name":"myCircle","alpha":1,"x":289,"y":100,"scale":{"x":1,"y":1},"rotation":0,"offset":{"x":0,"y":0},"dragConstraint":"none","dragBounds":{},"draggable":true,"fill":"green","stroke":"black","strokeWidth":4},"nodeType":"Shape","shapeType":"Ellipse"}]}]}]}';
-        
->>>>>>> d6933ecb
         //console.log(stage.toJSON())
         test(stage.toJSON() === expectedJson, 'problem with serialization');
     },
@@ -325,7 +319,6 @@
     },
     'STAGE - load stage using json' : function (containerId) {
         var stage = new Kinetic.Stage({
-<<<<<<< HEAD
             container: containerId,
             width: 578,
             height: 200
@@ -333,16 +326,7 @@
 
         var json = '{"attrs":{"width":578,"height":200,"visible":true,"listening":true,"alpha":1,"x":0,"y":0,"scale":{"x":1,"y":1},"rotation":0,"offset":{"x":0,"y":0},"dragConstraint":"none","dragBounds":{},"draggable":false,"dragThrottle":80},"nodeType":"Stage","children":[{"attrs":{"clearBeforeDraw":true,"visible":true,"listening":true,"alpha":1,"x":0,"y":0,"scale":{"x":1,"y":1},"rotation":0,"offset":{"x":0,"y":0},"dragConstraint":"none","dragBounds":{},"draggable":false,"dragThrottle":80},"nodeType":"Layer","children":[{"attrs":{"visible":true,"listening":true,"alpha":1,"x":0,"y":0,"scale":{"x":1,"y":1},"rotation":0,"offset":{"x":0,"y":0},"dragConstraint":"none","dragBounds":{},"draggable":false,"dragThrottle":80},"nodeType":"Group","children":[{"attrs":{"radius":{"x":70,"y":70},"detectionType":"path","visible":true,"listening":true,"name":"myCircle","alpha":1,"x":289,"y":100,"scale":{"x":1,"y":1},"rotation":0,"offset":{"x":0,"y":0},"dragConstraint":"none","dragBounds":{},"draggable":true,"dragThrottle":80,"fill":"green","stroke":"black","strokeWidth":4},"nodeType":"Shape","shapeType":"Ellipse"}]}]}]}';
         stage.load(json);
-=======
-                container : containerId,
-                width : 578,
-                height : 200
-            });
-        
-        var json = '{"attrs":{"width":578,"height":200,"throttle":80,"visible":true,"listening":true,"alpha":1,"x":0,"y":0,"scale":{"x":1,"y":1},"rotation":0,"offset":{"x":0,"y":0},"dragConstraint":"none","dragBounds":{},"draggable":false},"nodeType":"Stage","children":[{"attrs":{"throttle":80,"clearBeforeDraw":true,"visible":true,"listening":true,"alpha":1,"x":0,"y":0,"scale":{"x":1,"y":1},"rotation":0,"offset":{"x":0,"y":0},"dragConstraint":"none","dragBounds":{},"draggable":false},"nodeType":"Layer","children":[{"attrs":{"visible":true,"listening":true,"alpha":1,"x":0,"y":0,"scale":{"x":1,"y":1},"rotation":0,"offset":{"x":0,"y":0},"dragConstraint":"none","dragBounds":{},"draggable":false},"nodeType":"Group","children":[{"attrs":{"radius":{"x":70,"y":70},"detectionType":"path","visible":true,"listening":true,"name":"myCircle","alpha":1,"x":289,"y":100,"scale":{"x":1,"y":1},"rotation":0,"offset":{"x":0,"y":0},"dragConstraint":"none","dragBounds":{},"draggable":true,"fill":"green","stroke":"black","strokeWidth":4},"nodeType":"Shape","shapeType":"Ellipse"}]}]}]}';
-        stage.load(json);
-        
->>>>>>> d6933ecb
+
         test(stage.toJSON() === json, "problem loading stage with json");
     },
     'STAGE - serialize stage with custom shape' : function (containerId) {
@@ -1068,26 +1052,7 @@
         warn(urls[1] === group.toDataURL(), 'group data url is incorrect');
         warn(urls[1] === circle.toDataURL(), 'shape data url is incorrect');
     },
-<<<<<<< HEAD
     'LAYER - add layer': function(containerId) {
-=======
-    'LAYER - throttling' : function (containerId) {
-        var stage = new Kinetic.Stage({
-                container : containerId,
-                width : 578,
-                height : 200
-            });
-        var layer = new Kinetic.Layer({
-                throttle : 20
-            });
-        stage.add(layer);
-        
-        test(layer.getThrottle() === 20, 'throttle should be 20');
-        layer.setThrottle(13);
-        test(layer.getThrottle() === 13, 'throttle should be 13');
-    },
-    'LAYER - add layer' : function (containerId) {
->>>>>>> d6933ecb
         var stage = new Kinetic.Stage({
                 container : containerId,
                 width : 578,
@@ -2121,7 +2086,7 @@
         test(line.getPoints().length === 4, 'line should have 4 points');
         
     },
-    '*SHAPE - add regular polygon triangle' : function (containerId) {
+    'SHAPE - add regular polygon triangle' : function (containerId) {
         var stage = new Kinetic.Stage({
                 container : containerId,
                 width : 578,
@@ -2148,7 +2113,7 @@
         stage.add(layer);
         
     },
-    '*SHAPE - add regular polygon square' : function (containerId) {
+    'SHAPE - add regular polygon square' : function (containerId) {
         var stage = new Kinetic.Stage({
                 container : containerId,
                 width : 578,
@@ -2170,7 +2135,7 @@
         layer.add(poly);
         stage.add(layer);
     },
-    '*SHAPE - add regular polygon pentagon' : function (containerId) {
+    'SHAPE - add regular polygon pentagon' : function (containerId) {
         var stage = new Kinetic.Stage({
                 container : containerId,
                 width : 578,
@@ -2192,7 +2157,7 @@
         layer.add(poly);
         stage.add(layer);
     },
-    '*SHAPE - add regular polygon octogon' : function (containerId) {
+    'SHAPE - add regular polygon octogon' : function (containerId) {
         var stage = new Kinetic.Stage({
                 container : containerId,
                 width : 578,
@@ -2214,7 +2179,7 @@
         layer.add(poly);
         stage.add(layer);
     },
-    '*SHAPE - add five point star' : function (containerId) {
+    'SHAPE - add five point star' : function (containerId) {
         var stage = new Kinetic.Stage({
                 container : containerId,
                 width : 578,
@@ -2245,7 +2210,7 @@
         layer.add(star);
         stage.add(layer);
     },
-    '*SHAPE - add five point star with line join and shadow' : function (containerId) {
+    'SHAPE - add five point star with line join and shadow' : function (containerId) {
         var stage = new Kinetic.Stage({
                 container : containerId,
                 width : 578,
@@ -2580,7 +2545,7 @@
         layer.add(rect);
         stage.add(layer);
     },
-    '*NODE - test pixel detection setter and getter' : function (containerId) {
+    'NODE - test pixel detection setter and getter' : function (containerId) {
         var stage = new Kinetic.Stage({
                 container : containerId,
                 width : 578,
@@ -4717,7 +4682,7 @@
     ////////////////////////////////////////////////////////////////////////
 	
 	
-    '*PATH - add simple path' : function (containerId) {
+    'PATH - add simple path' : function (containerId) {
         var stage = new Kinetic.Stage({
                 container : containerId,
                 width : 1024,
@@ -4767,7 +4732,7 @@
         path.setData('M200,100h100v50z');
         
     },
-    '*PATH - moveTo with implied lineTos and trailing comma' : function (containerId) {
+    'PATH - moveTo with implied lineTos and trailing comma' : function (containerId) {
         var stage = new Kinetic.Stage({
                 container : containerId,
                 width : 1024,
@@ -4811,7 +4776,7 @@
         
         test(path.dataArray[1].command === 'L', 'second command should be an implied lineTo');
     },
-    '*PATH - add map path' : function (containerId) {
+    'PATH - add map path' : function (containerId) {
         var stage = new Kinetic.Stage({
                 container : containerId,
                 width : 1024,
@@ -4851,7 +4816,7 @@
         
         stage.add(mapLayer);
     },
-    '*PATH - curved arrow path' : function (containerId) {
+    'PATH - curved arrow path' : function (containerId) {
         var stage = new Kinetic.Stage({
                 container : containerId,
                 width : 1024,
@@ -4886,7 +4851,7 @@
         stage.add(layer);
         
     },
-    '*PATH - Quadradic Curve test from SVG w3c spec' : function (containerId) {
+    'PATH - Quadradic Curve test from SVG w3c spec' : function (containerId) {
         var stage = new Kinetic.Stage({
                 container : containerId,
                 width : 1024,
@@ -4952,7 +4917,7 @@
         stage.add(layer);
         
     },
-    '*PATH - Cubic Bezier Curve test from SVG w3c spec using setData' : function (containerId) {
+    'PATH - Cubic Bezier Curve test from SVG w3c spec using setData' : function (containerId) {
         var stage = new Kinetic.Stage({
                 container : containerId,
                 width : 1024,
@@ -5027,7 +4992,7 @@
         stage.add(layer);
         
     },
-    '*PATH - arc' : function (containerId) {
+    'PATH - arc' : function (containerId) {
         var stage = new Kinetic.Stage({
                 container : containerId,
                 width : 1024,
@@ -5062,7 +5027,7 @@
         stage.add(layer);
         
     },
-    '*PATH - Tiger (RAWR!)' : function (containerId) {
+    'PATH - Tiger (RAWR!)' : function (containerId) {
         var stage = new Kinetic.Stage({
                 container : containerId,
                 width : 1024,
@@ -5084,7 +5049,7 @@
         stage.add(layer);
         
     },	
-    '*PATHHELPER - Able to determine point on line some distance from another point on line' : function (containerId) {
+    'PATHHELPER - Able to determine point on line some distance from another point on line' : function (containerId) {
         var stage = new Kinetic.Stage({
                 container : containerId,
                 width : 1024,
@@ -5127,7 +5092,7 @@
         stage.add(layer);
         
     },
-    '*PATHHELPER - Able to determine points on Cubic Bezier Curve' : function (containerId) {
+    'PATHHELPER - Able to determine points on Cubic Bezier Curve' : function (containerId) {
         var stage = new Kinetic.Stage({
                 container : containerId,
                 width : 1024,
@@ -5171,7 +5136,7 @@
         layer.add(testPath);
         stage.add(layer);
     },
-    '*PATHHELPER - Able to determine points on Quadratic Curve' : function (containerId) {
+    'PATHHELPER - Able to determine points on Quadratic Curve' : function (containerId) {
         var stage = new Kinetic.Stage({
                 container : containerId,
                 width : 1024,
@@ -5215,7 +5180,7 @@
         layer.add(testPath);
         stage.add(layer);
     },
-    '*PATHHELPER - Able to determine points on Elliptical Arc with clockwise stroke' : function (containerId) {
+    'PATHHELPER - Able to determine points on Elliptical Arc with clockwise stroke' : function (containerId) {
         var stage = new Kinetic.Stage({
                 container : containerId,
                 width : 1024,
@@ -5274,7 +5239,7 @@
         layer.add(testpath);
         stage.add(layer);
     },
-    '*PATHHELPER - Able to determine points on Elliptical Arc with counter-clockwise stroke' : function (containerId) {
+    'PATHHELPER - Able to determine points on Elliptical Arc with counter-clockwise stroke' : function (containerId) {
         var stage = new Kinetic.Stage({
                 container : containerId,
                 width : 1024,
@@ -5333,7 +5298,7 @@
         layer.add(testpath);
         stage.add(layer);
     },
-    '*PATHHELPER - Able to determine points on Elliptical Arc when rotated' : function (containerId) {
+    'PATHHELPER - Able to determine points on Elliptical Arc when rotated' : function (containerId) {
         var stage = new Kinetic.Stage({
                 container : containerId,
                 width : 1024,
@@ -5393,7 +5358,7 @@
         layer.add(testpath);
         stage.add(layer);
     },
-    '*TEXTPATH - Render Text Along Line' : function (containerId) {
+    'TEXTPATH - Render Text Along Line' : function (containerId) {
         var stage = new Kinetic.Stage({
                 container : containerId,
                 width : 1024,
@@ -5428,7 +5393,7 @@
         layer.add(textpath);
         stage.add(layer);
     },
-    '*TEXTPATH - Render Text Along two connected Bezier' : function (containerId) {
+    'TEXTPATH - Render Text Along two connected Bezier' : function (containerId) {
         var stage = new Kinetic.Stage({
                 container : containerId,
                 width : 1024,
@@ -5463,7 +5428,7 @@
         stage.add(layer);
         
     },
-    '*TEXTPATH - Render Text Along Elliptical Arc' : function (containerId) {
+    'TEXTPATH - Render Text Along Elliptical Arc' : function (containerId) {
         var stage = new Kinetic.Stage({
                 container : containerId,
                 width : 1024,
@@ -5494,7 +5459,7 @@
         layer.add(textpath);
         stage.add(layer);
     },
-    '*TEXTPATH - Render Text Along complex path' : function (containerId) {
+    'TEXTPATH - Render Text Along complex path' : function (containerId) {
         var stage = new Kinetic.Stage({
                 container : containerId,
                 width : 1024,
@@ -5519,7 +5484,7 @@
         layer.add(textpath);
         stage.add(layer);
     },
-    '*PATH - Borneo Map (has scientific notation: -10e-4)' : function (containerId) {
+    'PATH - Borneo Map (has scientific notation: -10e-4)' : function (containerId) {
         
         var stage = new Kinetic.Stage({
                 container : containerId,
