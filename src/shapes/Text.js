(function() {
    // constants
    var AUTO = 'auto', 
        CALIBRI = 'Calibri',
        CANVAS = 'canvas', 
        CENTER = 'center',
        CHANGE_KINETIC = 'Change.kinetic',
        CONTEXT_2D = '2d',
        DASH = '-',
        EMPTY_STRING = '', 
        LEFT = 'left',
        NEW_LINE = '\n',
        TEXT = 'text',
        TEXT_UPPER = 'Text', 
        TOP = 'top', 
        MIDDLE = 'middle',
        NORMAL = 'normal',
        PX_SPACE = 'px ',
        SPACE = ' ',
        RIGHT = 'right',
        WORD = 'word',
        CHAR = 'char',
        NONE = 'none',
        ATTR_CHANGE_LIST = ['fontFamily', 'fontSize', 'fontStyle', 'padding', 'align', 'lineHeight', 'text', 'width', 'height', 'wrapping'],
        
        // cached variables
        attrChangeListLen = ATTR_CHANGE_LIST.length,
<<<<<<< HEAD
        dummyCanvas = document.createElement(CANVAS);
=======
        
        // shared dummy canvas context
        dummyContext = null;
>>>>>>> c58db11a

    /**
     * Text constructor
     * @constructor
     * @augments Kinetic.Shape
     * @param {Object} config
     * @param {String} [config.fontFamily] default is Calibri
     * @param {Number} [config.fontSize] in pixels.  Default is 12
     * @param {String} [config.fontStyle] can be normal, bold, or italic.  Default is normal
     * @param {String} config.text
     * @param {String} [config.align] can be left, center, or right
     * @param {Number} [config.padding]
     * @param {Number} [config.width] default is auto
     * @param {Number} [config.height] default is auto
     * @param {Number} [config.lineHeight] default is 1
     * @param {String} [config.wrapping] can be word, char, or none. Default is word
     * {{ShapeParams}}
     * {{NodeParams}}
     */
    Kinetic.Text = function(config) {
        this._initText(config);
    };
    function _fillFunc(context) {
        context.fillText(this.partialText, 0, 0);
    }
    function _strokeFunc(context) {
        context.strokeText(this.partialText, 0, 0);
    }

    Kinetic.Text.prototype = {
        _initText: function(config) {
            var that = this;
<<<<<<< HEAD
            this.createAttrs();
            
            // since width and height work a bit different for Text,
            // we need to default the values here
            this.attrs.width = AUTO;
            this.attrs.height = AUTO;
            
=======
            this.setDefaultAttrs({
                fontFamily: CALIBRI,
                text: EMPTY_STRING,
                fontSize: 12,
                align: LEFT,
                verticalAlign: TOP,
                fontStyle: NORMAL,
                padding: 0,
                width: AUTO,
                height: AUTO,
                lineHeight: 1,
                wrapping: WORD
            });

            if (!dummyContext) {
                dummyContext = document.createElement(CANVAS).getContext(CONTEXT_2D);
            }

>>>>>>> c58db11a
            // call super constructor
            Kinetic.Shape.call(this, config);

            this.shapeType = TEXT;
            this._fillFunc = _fillFunc;
            this._strokeFunc = _strokeFunc;
            this.shapeType = TEXT_UPPER;
            this._setDrawFuncs();

            // update text data for certain attr changes
            for(var n = 0; n < attrChangeListLen; n++) {
                this.on(ATTR_CHANGE_LIST[n] + CHANGE_KINETIC, that._setTextData);
            }

            this._setTextData();
        },
        drawFunc: function(canvas) {
            var context = canvas.getContext(), 
                p = this.getPadding(), 
                fontStyle = this.getFontStyle(),
                fontSize = this.getFontSize(),
                fontFamily = this.getFontFamily(),
                textHeight = this.getTextHeight(),
                lineHeightPx = this.getLineHeight() * textHeight, 
                textArr = this.textArr,
                textArrLen = textArr.length,
                totalWidth = this.getWidth();

            context.font = this._getContextFont();
            context.textBaseline = MIDDLE;
            context.textAlign = LEFT;
            context.save();
            context.translate(p, 0);
            context.translate(0, p + textHeight / 2);

            // draw text lines
            for(var n = 0; n < textArrLen; n++) {
                var obj = textArr[n],
                    text = obj.text,
                    width = obj.width;

                // horizontal alignment
                context.save();
                if(this.getAlign() === RIGHT) {
                    context.translate(totalWidth - width - p * 2, 0);
                }
                else if(this.getAlign() === CENTER) {
                    context.translate((totalWidth - width - p * 2) / 2, 0);
                }

                this.partialText = text;
                canvas.fillStroke(this);
                context.restore();
                context.translate(0, lineHeightPx);
            }
            context.restore();
        },
        drawHitFunc: function(canvas) {
            var context = canvas.getContext(), 
                width = this.getWidth(), 
                height = this.getHeight();

            context.beginPath();
            context.rect(0, 0, width, height);
            context.closePath();
            canvas.fillStroke(this);
        },
        /**
         * set text
         * @name setText
         * @methodOf Kinetic.Text.prototype
         * @param {String} text
         */
        setText: function(text) {
            var str = Kinetic.Type._isString(text) ? text : text.toString();
            this.setAttr(TEXT, str);
        },
        /**
         * get width
         * @name getWidth
         * @methodOf Kinetic.Text.prototype
         */
        getWidth: function() {
            return this.attrs.width === AUTO ? this.getTextWidth() + this.getPadding() * 2 : this.attrs.width;
        },
        /**
         * get height
         * @name getHeight
         * @methodOf Kinetic.Text.prototype
         */
        getHeight: function() {
            return this.attrs.height === AUTO ? (this.getTextHeight() * this.textArr.length * this.getLineHeight()) + this.getPadding() * 2 : this.attrs.height;
        },
        /**
         * get text width
         * @name getTextWidth
         * @methodOf Kinetic.Text.prototype
         */
        getTextWidth: function() {
            return this.textWidth;
        },
        /**
         * get text height
         * @name getTextHeight
         * @methodOf Kinetic.Text.prototype
         */
        getTextHeight: function() {
            return this.textHeight;
        },
        _getTextSize: function(text) {
<<<<<<< HEAD
            var context = dummyCanvas.getContext(CONTEXT_2D),
                fontSize = this.getFontSize(),
                metrics;

            context.save();
            context.font = this._getContextFont();
=======
            var fontSize = this.getFontSize(),
                metrics;

            dummyContext.save();
            dummyContext.font = this.getFontStyle() + SPACE + fontSize + PX_SPACE + this.getFontFamily();
>>>>>>> c58db11a
            
            metrics = dummyContext.measureText(text);
            dummyContext.restore();
            return {
                width: metrics.width,
                height: parseInt(fontSize, 10)
            };
        },
        _getContextFont: function() {
            return this.getFontStyle() + SPACE + this.getFontSize() + PX_SPACE + this.getFontFamily();
        },
        _expandTextData: function(arr) {
            var len = arr.length;
                n = 0, 
                text = EMPTY_STRING,
                newArr = [];
                
            for (n=0; n<len; n++) {
                text = arr[n];
                newArr.push({
                    text: text,
                    width: this._getTextSize(text).width                    
                });
            }
                
            return newArr;
        },
        _addTextLine: function (line, width, height) {
            return this.textArr.push({text: line, width: width});
        },
        _getTextWidth: function (text) {
            return dummyContext.measureText(text).width;
        },
        /**
         * set text data.  wrap logic and width and height setting occurs
         * here
         */
         _setTextData: function () {
             var lines = this.getText().split('\n'),
                 fontSize = +this.getFontSize(),
                 textWidth = 0,
                 lineHeightPx = this.getLineHeight() * fontSize,
                 width = this.attrs.width,
                 height = this.attrs.height,
                 fixedWidth = width !== AUTO,
                 fixedHeight = height !== AUTO,
                 maxHeightPx = height - this.getPadding() * 2,
                 currentHeightPx = 0,
                 wrapping = this.getWrapping(),
                 shouldWrap = wrapping !== NONE,
                 wrapAtWord = wrapping !==  CHAR && shouldWrap;

             this.textArr = [];
             dummyContext.save();
             dummyContext.font = this.getFontStyle() + SPACE + fontSize + PX_SPACE + this.getFontFamily();
             for (var i = 0, max = lines.length; i < max; ++i) {
                 var line = lines[i],
                     lineWidth = this._getTextWidth(line);
                 if (fixedWidth && lineWidth > width) {
                     /* 
                      * if width is fixed and line does not fit entirely
                      * break the line into multiple fitting lines
                      */
                     while (line.length > 0) {
                        /*
                         * use binary search to find the longest substring that
                         * that would fit in the specified width
                         */
                         var low = 0, high = line.length,
                             match = '', matchWidth = 0;
                         while (low < high) {
                             var mid = (low + high) >>> 1,
                                 substr = line.slice(0, mid + 1),
                                 substrWidth = this._getTextWidth(substr);
                             if (substrWidth <= width) {
                                 low = mid + 1;
                                 match = substr;
                                 matchWidth = substrWidth;
                             } else {
                                 high = mid;
                             }
                         }
                         /*
                          * 'low' is now the index of the substring end
                          * 'match' is the substring
                          * 'matchWidth' is the substring width in px
                          */
                         if (match) {
                             // a fitting substring was found
                             if (wrapAtWord) {
                                 // try to find a space or dash where wrapping could be done
                                 var wrapIndex = Math.max(match.lastIndexOf(SPACE),
                                                          match.lastIndexOf(DASH)) + 1;
                                 if (wrapIndex > 0) {
                                     // re-cut the substring found at the space/dash position
                                     low = wrapIndex;
                                     match = match.slice(0, low);
                                     matchWidth = this._getTextWidth(match);
                                 }
                             }
                             this._addTextLine(match, matchWidth);
                             currentHeightPx += lineHeightPx;
                             if (!shouldWrap ||
                                 (fixedHeight && currentHeightPx + lineHeightPx > maxHeightPx)) {
                                 /*
                                  * stop wrapping if wrapping is disabled or if adding
                                  * one more line would overflow the fixed height
                                  */
                                 break;
                             }
                             line = line.slice(low);
                         } else {
                             // not even one character could fit in the element, abort
                             break;
                         }
                     }
                 } else {
                     // element width is automatically adjusted to max line width
                     this._addTextLine(line, lineWidth);
                     currentHeightPx += lineHeightPx;
                     textWidth = Math.max(textWidth, lineWidth);
                 }
                 // if element height is fixed, abort if adding one more line would overflow
                 if (fixedHeight && currentHeightPx + lineHeightPx > maxHeightPx) {
                     break;
                 }
             }
             dummyContext.restore();
             this.textHeight = fontSize;
             this.textWidth = textWidth;
         }
    };
    Kinetic.Global.extend(Kinetic.Text, Kinetic.Shape);
 
    // add getters setters
<<<<<<< HEAD
    Kinetic.Node.addGetterSetter(Kinetic.Text, 'fontFamily', CALIBRI);
    Kinetic.Node.addGetterSetter(Kinetic.Text, 'fontSize', 12);
    Kinetic.Node.addGetterSetter(Kinetic.Text, 'fontStyle', NORMAL);
    Kinetic.Node.addGetterSetter(Kinetic.Text, 'padding', 0);
    Kinetic.Node.addGetterSetter(Kinetic.Text, 'align', LEFT);
    Kinetic.Node.addGetterSetter(Kinetic.Text, 'lineHeight', 1);

    Kinetic.Node.addGetter(Kinetic.Text, TEXT, EMPTY_STRING);
    
    Kinetic.Node.addSetter(Kinetic.Text, 'width');
    Kinetic.Node.addSetter(Kinetic.Text, 'height');
=======
    Kinetic.Node.addGettersSetters(Kinetic.Text, ['fontFamily', 'fontSize', 'fontStyle', 'padding', 'align', 'lineHeight', 'wrapping']);
    Kinetic.Node.addGetters(Kinetic.Text, [TEXT]);
>>>>>>> c58db11a
    /**
     * set font family
     * @name setFontFamily
     * @methodOf Kinetic.Text.prototype
     * @param {String} fontFamily
     */

    /**
     * set font size in pixels
     * @name setFontSize
     * @methodOf Kinetic.Text.prototype
     * @param {int} fontSize
     */

    /**
     * set font style.  Can be 'normal', 'italic', or 'bold'.  'normal' is the default.
     * @name setFontStyle
     * @methodOf Kinetic.Text.prototype
     * @param {String} fontStyle
     */

    /**
     * set padding
     * @name setPadding
     * @methodOf Kinetic.Text.prototype
     * @param {int} padding
     */

    /**
     * set horizontal align of text
     * @name setAlign
     * @methodOf Kinetic.Text.prototype
     * @param {String} align align can be 'left', 'center', or 'right'
     */

    /**
     * set line height
     * @name setLineHeight
     * @methodOf Kinetic.Text.prototype
     * @param {Number} lineHeight default is 1
     */

    /**
     * get font family
     * @name getFontFamily
     * @methodOf Kinetic.Text.prototype
     */

    /**
     * get font size
     * @name getFontSize
     * @methodOf Kinetic.Text.prototype
     */

    /**
     * get font style
     * @name getFontStyle
     * @methodOf Kinetic.Text.prototype
     */

    /**
     * get padding
     * @name getPadding
     * @methodOf Kinetic.Text.prototype
     */

    /**
     * get horizontal align
     * @name getAlign
     * @methodOf Kinetic.Text.prototype
     */

    /**
     * get line height
     * @name getLineHeight
     * @methodOf Kinetic.Text.prototype
     */

    /**
     * get text
     * @name getText
     * @methodOf Kinetic.Text.prototype
     */
})();<|MERGE_RESOLUTION|>--- conflicted
+++ resolved
@@ -25,13 +25,7 @@
         
         // cached variables
         attrChangeListLen = ATTR_CHANGE_LIST.length,
-<<<<<<< HEAD
-        dummyCanvas = document.createElement(CANVAS);
-=======
-        
-        // shared dummy canvas context
-        dummyContext = null;
->>>>>>> c58db11a
+        dummyContext = document.createElement(CANVAS).getContext(CONTEXT_2D);
 
     /**
      * Text constructor
@@ -64,7 +58,6 @@
     Kinetic.Text.prototype = {
         _initText: function(config) {
             var that = this;
-<<<<<<< HEAD
             this.createAttrs();
             
             // since width and height work a bit different for Text,
@@ -72,26 +65,6 @@
             this.attrs.width = AUTO;
             this.attrs.height = AUTO;
             
-=======
-            this.setDefaultAttrs({
-                fontFamily: CALIBRI,
-                text: EMPTY_STRING,
-                fontSize: 12,
-                align: LEFT,
-                verticalAlign: TOP,
-                fontStyle: NORMAL,
-                padding: 0,
-                width: AUTO,
-                height: AUTO,
-                lineHeight: 1,
-                wrapping: WORD
-            });
-
-            if (!dummyContext) {
-                dummyContext = document.createElement(CANVAS).getContext(CONTEXT_2D);
-            }
-
->>>>>>> c58db11a
             // call super constructor
             Kinetic.Shape.call(this, config);
 
@@ -202,23 +175,15 @@
             return this.textHeight;
         },
         _getTextSize: function(text) {
-<<<<<<< HEAD
-            var context = dummyCanvas.getContext(CONTEXT_2D),
+            var context = dummyContext,
                 fontSize = this.getFontSize(),
                 metrics;
 
             context.save();
             context.font = this._getContextFont();
-=======
-            var fontSize = this.getFontSize(),
-                metrics;
-
-            dummyContext.save();
-            dummyContext.font = this.getFontStyle() + SPACE + fontSize + PX_SPACE + this.getFontFamily();
->>>>>>> c58db11a
             
-            metrics = dummyContext.measureText(text);
-            dummyContext.restore();
+            metrics = context.measureText(text);
+            context.restore();
             return {
                 width: metrics.width,
                 height: parseInt(fontSize, 10)
@@ -351,22 +316,19 @@
     Kinetic.Global.extend(Kinetic.Text, Kinetic.Shape);
  
     // add getters setters
-<<<<<<< HEAD
     Kinetic.Node.addGetterSetter(Kinetic.Text, 'fontFamily', CALIBRI);
     Kinetic.Node.addGetterSetter(Kinetic.Text, 'fontSize', 12);
     Kinetic.Node.addGetterSetter(Kinetic.Text, 'fontStyle', NORMAL);
     Kinetic.Node.addGetterSetter(Kinetic.Text, 'padding', 0);
     Kinetic.Node.addGetterSetter(Kinetic.Text, 'align', LEFT);
     Kinetic.Node.addGetterSetter(Kinetic.Text, 'lineHeight', 1);
+    Kinetic.Node.addGetterSetter(Kinetic.Text, 'wrapping', NONE);
 
     Kinetic.Node.addGetter(Kinetic.Text, TEXT, EMPTY_STRING);
     
     Kinetic.Node.addSetter(Kinetic.Text, 'width');
     Kinetic.Node.addSetter(Kinetic.Text, 'height');
-=======
-    Kinetic.Node.addGettersSetters(Kinetic.Text, ['fontFamily', 'fontSize', 'fontStyle', 'padding', 'align', 'lineHeight', 'wrapping']);
-    Kinetic.Node.addGetters(Kinetic.Text, [TEXT]);
->>>>>>> c58db11a
+
     /**
      * set font family
      * @name setFontFamily
