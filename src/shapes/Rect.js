--- conflicted
+++ resolved
@@ -46,37 +46,5 @@
         this.stroke(context);
     }
 };
-<<<<<<< HEAD
-Kinetic.Global.extend(Kinetic.Rect, Kinetic.Shape);
-=======
-Kinetic.Global.extend(Kinetic.Rect, Kinetic.Shape);
 
-// add getters setters
-Kinetic.Node.addGettersSetters(Kinetic.Rect, ['width', 'height']);
-
-/**
- * set width
- * @name setWidth
- * @methodOf Kinetic.Rect.prototype
- * @param {Number} width
- */
-
-/**
- * set height
- * @name setHeight
- * @methodOf Kinetic.Rect.prototype
- * @param {Number} height
- */
-
-/**
- * get width
- * @name getWidth
- * @methodOf Kinetic.Rect.prototype
- */
-
-/**
- * get height
- * @name getHeight
- * @methodOf Kinetic.Rect.prototype
- */
->>>>>>> b025767a
+Kinetic.Global.extend(Kinetic.Rect, Kinetic.Shape);